import numpy as np
import pytest
from scipy.ndimage import map_coordinates

<<<<<<< HEAD
from skimage.transform._warps import (_stackcopy, _linear_polar_mapping,
                                      _log_polar_mapping)
from skimage.transform import (warp, warp_coords, rotate, resize, rescale,
                               AffineTransform,
                               ProjectiveTransform,
                               SimilarityTransform,
                               downscale_local_mean,
                               warp_polar,
                               resize_local_mean)
from skimage import transform as tf, data, img_as_float
from skimage.color import rgb2gray
from skimage.draw import circle_perimeter_aa
from skimage.feature import peak_local_max
=======
from skimage.data import checkerboard, astronaut
from skimage.util.dtype import img_as_float
from skimage.color.colorconv import rgb2gray
from skimage.draw.draw import circle_perimeter_aa
from skimage.feature.peak import peak_local_max
>>>>>>> f9739bfa
from skimage._shared import testing
from skimage._shared.testing import (assert_almost_equal, assert_equal,
                                     test_parallel, assert_array_equal)
from skimage._shared._warnings import expected_warnings

from skimage.transform._warps import (_stackcopy,
                                      _linear_polar_mapping,
                                      _log_polar_mapping, warp,
                                      warp_coords, rotate, resize,
                                      rescale, warp_polar, swirl,
                                      downscale_local_mean)
from skimage.transform._geometric import (AffineTransform,
                                          ProjectiveTransform,
                                          SimilarityTransform)


np.random.seed(0)


def test_stackcopy():
    layers = 4
    x = np.empty((3, 3, layers))
    y = np.eye(3, 3)
    _stackcopy(x, y)
    for i in range(layers):
        assert_almost_equal(x[..., i], y)


def test_warp_tform():
    x = np.zeros((5, 5), dtype=np.double)
    x[2, 2] = 1
    theta = - np.pi / 2
    tform = SimilarityTransform(scale=1, rotation=theta, translation=(0, 4))

    x90 = warp(x, tform, order=1)
    assert_almost_equal(x90, np.rot90(x))

    x90 = warp(x, tform.inverse, order=1)
    assert_almost_equal(x90, np.rot90(x))


def test_warp_callable():
    x = np.zeros((5, 5), dtype=np.double)
    x[2, 2] = 1
    refx = np.zeros((5, 5), dtype=np.double)
    refx[1, 1] = 1

    def shift(xy):
        return xy + 1

    outx = warp(x, shift, order=1)
    assert_almost_equal(outx, refx)


@test_parallel()
def test_warp_matrix():
    x = np.zeros((5, 5), dtype=np.double)
    x[2, 2] = 1
    refx = np.zeros((5, 5), dtype=np.double)
    refx[1, 1] = 1

    matrix = np.array([[1, 0, 1], [0, 1, 1], [0, 0, 1]])

    # _warp_fast
    outx = warp(x, matrix, order=1)
    assert_almost_equal(outx, refx)
    # check for ndimage.map_coordinates
    outx = warp(x, matrix, order=5)


def test_warp_nd():
    for dim in range(2, 8):
        shape = dim * (5,)

        x = np.zeros(shape, dtype=np.double)
        x_c = dim * (2,)
        x[x_c] = 1
        refx = np.zeros(shape, dtype=np.double)
        refx_c = dim * (1,)
        refx[refx_c] = 1

        coord_grid = dim * (slice(0, 5, 1),)
        coords = np.array(np.mgrid[coord_grid]) + 1

        outx = warp(x, coords, order=0, cval=0)

        assert_almost_equal(outx, refx)


def test_warp_clip():
    x = np.zeros((5, 5), dtype=np.double)
    x[2, 2] = 1

    outx = rescale(x, 3, order=3, clip=False,
                   multichannel=False, anti_aliasing=False, mode='constant')
    assert outx.min() < 0

    outx = rescale(x, 3, order=3, clip=True,
                   multichannel=False, anti_aliasing=False, mode='constant')
    assert_almost_equal(outx.min(), 0)
    assert_almost_equal(outx.max(), 1)


def test_homography():
    x = np.zeros((5, 5), dtype=np.double)
    x[1, 1] = 1
    theta = -np.pi / 2
    M = np.array([[np.cos(theta), - np.sin(theta), 0],
                  [np.sin(theta),   np.cos(theta), 4],
                  [0,               0,             1]])

    x90 = warp(x,
               inverse_map=ProjectiveTransform(M).inverse,
               order=1)
    assert_almost_equal(x90, np.rot90(x))


def test_rotate():
    x = np.zeros((5, 5), dtype=np.double)
    x[1, 1] = 1
    x90 = rotate(x, 90)
    assert_almost_equal(x90, np.rot90(x))


def test_rotate_resize():
    x = np.zeros((10, 10), dtype=np.double)

    x45 = rotate(x, 45, resize=False)
    assert x45.shape == (10, 10)

    x45 = rotate(x, 45, resize=True)
    # new dimension should be d = sqrt(2 * (10/2)^2)
    assert x45.shape == (14, 14)


def test_rotate_center():
    x = np.zeros((10, 10), dtype=np.double)
    x[4, 4] = 1
    refx = np.zeros((10, 10), dtype=np.double)
    refx[2, 5] = 1
    x20 = rotate(x, 20, order=0, center=(0, 0))
    assert_almost_equal(x20, refx)
    x0 = rotate(x20, -20, order=0, center=(0, 0))
    assert_almost_equal(x0, x)


def test_rotate_resize_center():
    x = np.zeros((10, 10), dtype=np.double)
    x[0, 0] = 1

    ref_x45 = np.zeros((14, 14), dtype=np.double)
    ref_x45[6, 0] = 1
    ref_x45[7, 0] = 1

    x45 = rotate(x, 45, resize=True, center=(3, 3), order=0)
    # new dimension should be d = sqrt(2 * (10/2)^2)
    assert x45.shape == (14, 14)
    assert_equal(x45, ref_x45)


def test_rotate_resize_90():
    x90 = rotate(np.zeros((470, 230), dtype=np.double), 90, resize=True)
    assert x90.shape == (230, 470)


def test_rescale():
    # same scale factor
    x = np.zeros((5, 5), dtype=np.double)
    x[1, 1] = 1
    scaled = rescale(x, 2, order=0,
                     multichannel=False, anti_aliasing=False, mode='constant')
    ref = np.zeros((10, 10))
    ref[2:4, 2:4] = 1
    assert_almost_equal(scaled, ref)

    # different scale factors
    x = np.zeros((5, 5), dtype=np.double)
    x[1, 1] = 1

    scaled = rescale(x, (2, 1), order=0,
                     multichannel=False, anti_aliasing=False, mode='constant')
    ref = np.zeros((10, 5))
    ref[2:4, 1] = 1
    assert_almost_equal(scaled, ref)


def test_rescale_invalid_scale():
    x = np.zeros((10, 10, 3))
    with testing.raises(ValueError):
        rescale(x, (2, 2),
                multichannel=False, anti_aliasing=False, mode='constant')
    with testing.raises(ValueError):
        rescale(x, (2, 2, 2),
                multichannel=True, anti_aliasing=False, mode='constant')


def test_rescale_multichannel():
    # 1D + channels
    x = np.zeros((8, 3), dtype=np.double)
    scaled = rescale(x, 2, order=0, multichannel=True, anti_aliasing=False,
                     mode='constant')
    assert_equal(scaled.shape, (16, 3))
    # 2D
    scaled = rescale(x, 2, order=0, multichannel=False, anti_aliasing=False,
                     mode='constant')
    assert_equal(scaled.shape, (16, 6))

    # 2D + channels
    x = np.zeros((8, 8, 3), dtype=np.double)
    scaled = rescale(x, 2, order=0, multichannel=True, anti_aliasing=False,
                     mode='constant')
    assert_equal(scaled.shape, (16, 16, 3))
    # 3D
    scaled = rescale(x, 2, order=0, multichannel=False, anti_aliasing=False,
                     mode='constant')
    assert_equal(scaled.shape, (16, 16, 6))

    # 3D + channels
    x = np.zeros((8, 8, 8, 3), dtype=np.double)
    scaled = rescale(x, 2, order=0, multichannel=True, anti_aliasing=False,
                     mode='constant')
    assert_equal(scaled.shape, (16, 16, 16, 3))
    # 4D
    scaled = rescale(x, 2, order=0, multichannel=False, anti_aliasing=False,
                     mode='constant')
    assert_equal(scaled.shape, (16, 16, 16, 6))


def test_rescale_multichannel_multiscale():
    x = np.zeros((5, 5, 3), dtype=np.double)
    scaled = rescale(x, (2, 1), order=0, multichannel=True,
                     anti_aliasing=False, mode='constant')
    assert_equal(scaled.shape, (10, 5, 3))


def test_rescale_multichannel_defaults():
    x = np.zeros((8, 3), dtype=np.double)
    scaled = rescale(x, 2, order=0, anti_aliasing=False, mode='constant')
    assert_equal(scaled.shape, (16, 6))

    x = np.zeros((8, 8, 3), dtype=np.double)
    scaled = rescale(x, 2, order=0, anti_aliasing=False, mode='constant')
    assert_equal(scaled.shape, (16, 16, 6))


def test_resize2d():
    x = np.zeros((5, 5), dtype=np.double)
    x[1, 1] = 1
    resized = resize(x, (10, 10), order=0, anti_aliasing=False,
                     mode='constant')
    ref = np.zeros((10, 10))
    ref[2:4, 2:4] = 1
    assert_almost_equal(resized, ref)


def test_resize3d_keep():
    # keep 3rd dimension
    x = np.zeros((5, 5, 3), dtype=np.double)
    x[1, 1, :] = 1
    resized = resize(x, (10, 10), order=0, anti_aliasing=False,
                     mode='constant')
    with testing.raises(ValueError):
        # output_shape too short
        resize(x, (10, ), order=0, anti_aliasing=False, mode='constant')
    ref = np.zeros((10, 10, 3))
    ref[2:4, 2:4, :] = 1
    assert_almost_equal(resized, ref)
    resized = resize(x, (10, 10, 3), order=0, anti_aliasing=False,
                     mode='constant')
    assert_almost_equal(resized, ref)


def test_resize3d_resize():
    # resize 3rd dimension
    x = np.zeros((5, 5, 3), dtype=np.double)
    x[1, 1, :] = 1
    resized = resize(x, (10, 10, 1), order=0, anti_aliasing=False,
                     mode='constant')
    ref = np.zeros((10, 10, 1))
    ref[2:4, 2:4] = 1
    assert_almost_equal(resized, ref)


def test_resize3d_2din_3dout():
    # 3D output with 2D input
    x = np.zeros((5, 5), dtype=np.double)
    x[1, 1] = 1
    resized = resize(x, (10, 10, 1), order=0, anti_aliasing=False,
                     mode='constant')
    ref = np.zeros((10, 10, 1))
    ref[2:4, 2:4] = 1
    assert_almost_equal(resized, ref)


def test_resize2d_4d():
    # resize with extra output dimensions
    x = np.zeros((5, 5), dtype=np.double)
    x[1, 1] = 1
    out_shape = (10, 10, 1, 1)
    resized = resize(x, out_shape, order=0, anti_aliasing=False,
                     mode='constant')
    ref = np.zeros(out_shape)
    ref[2:4, 2:4, ...] = 1
    assert_almost_equal(resized, ref)


def test_resize_nd():
    for dim in range(1, 6):
        shape = 2 + np.arange(dim) * 2
        x = np.ones(shape)
        out_shape = np.asarray(shape) * 1.5
        resized = resize(x, out_shape, order=0, mode='reflect',
                         anti_aliasing=False)
        expected_shape = 1.5 * shape
        assert_equal(resized.shape, expected_shape)
        assert np.all(resized == 1)


def test_resize3d_bilinear():
    # bilinear 3rd dimension
    x = np.zeros((5, 5, 2), dtype=np.double)
    x[1, 1, 0] = 0
    x[1, 1, 1] = 1
    resized = resize(x, (10, 10, 1), order=1, mode='constant',
                     anti_aliasing=False)
    ref = np.zeros((10, 10, 1))
    ref[1:5, 1:5, :] = 0.03125
    ref[1:5, 2:4, :] = 0.09375
    ref[2:4, 1:5, :] = 0.09375
    ref[2:4, 2:4, :] = 0.28125
    assert_almost_equal(resized, ref)


def test_resize_dtype():
    x = np.zeros((5, 5))
    x_f32 = x.astype(np.float32)
    x_u8 = x.astype(np.uint8)
    x_b = x.astype(bool)

    assert resize(x, (10, 10), preserve_range=False).dtype == x.dtype
    assert resize(x, (10, 10), preserve_range=True).dtype == x.dtype
    assert resize(x_u8, (10, 10), preserve_range=False).dtype == np.double
    assert resize(x_u8, (10, 10), preserve_range=True).dtype == np.double
    assert resize(x_b, (10, 10), preserve_range=False).dtype == np.double
    assert resize(x_b, (10, 10), preserve_range=True).dtype == np.double
    assert resize(x_f32, (10, 10), preserve_range=False).dtype == x_f32.dtype
    assert resize(x_f32, (10, 10), preserve_range=True).dtype == x_f32.dtype


def test_swirl():
    image = img_as_float(checkerboard())

    swirl_params = {'radius': 80, 'rotation': 0, 'order': 2, 'mode': 'reflect'}

    with expected_warnings(['Bi-quadratic.*bug']):
        swirled = swirl(image, strength=10, **swirl_params)
        unswirled = swirl(swirled, strength=-10, **swirl_params)

    assert np.mean(np.abs(image - unswirled)) < 0.01

    swirl_params.pop('mode')

    with expected_warnings(['Bi-quadratic.*bug']):
        swirled = swirl(image, strength=10, **swirl_params)
        unswirled = swirl(swirled, strength=-10, **swirl_params)

    assert np.mean(np.abs(image[1:-1, 1:-1] - unswirled[1:-1, 1:-1])) < 0.01


def test_const_cval_out_of_range():
    img = np.random.randn(100, 100)
    cval = - 10
    warped = warp(img, AffineTransform(translation=(10, 10)), cval=cval)
    assert np.sum(warped == cval) == (2 * 100 * 10 - 10 * 10)


def test_warp_identity():
    img = img_as_float(rgb2gray(astronaut()))
    assert len(img.shape) == 2
    assert np.allclose(img, warp(img, AffineTransform(rotation=0)))
    assert not np.allclose(img, warp(img, AffineTransform(rotation=0.1)))
    rgb_img = np.transpose(np.asarray([img, np.zeros_like(img), img]),
                           (1, 2, 0))
    warped_rgb_img = warp(rgb_img, AffineTransform(rotation=0.1))
    assert np.allclose(rgb_img, warp(rgb_img, AffineTransform(rotation=0)))
    assert not np.allclose(rgb_img, warped_rgb_img)
    # assert no cross-talk between bands
    assert np.all(0 == warped_rgb_img[:, :, 1])


def test_warp_coords_example():
    image = astronaut().astype(np.float32)
    assert 3 == image.shape[2]
    tform = SimilarityTransform(translation=(0, -10))
    coords = warp_coords(tform, (30, 30, 3))
    map_coordinates(image[:, :, 0], coords[:2])


def test_downsize():
    x = np.zeros((10, 10), dtype=np.double)
    x[2:4, 2:4] = 1
    scaled = resize(x, (5, 5), order=0, anti_aliasing=False, mode='constant')
    assert_equal(scaled.shape, (5, 5))
    assert_equal(scaled[1, 1], 1)
    assert_equal(scaled[2:, :].sum(), 0)
    assert_equal(scaled[:, 2:].sum(), 0)


def test_downsize_anti_aliasing():
    x = np.zeros((10, 10), dtype=np.double)
    x[2, 2] = 1
    scaled = resize(x, (5, 5), order=1, anti_aliasing=True, mode='constant')
    assert_equal(scaled.shape, (5, 5))
    assert np.all(scaled[:3, :3] > 0)
    assert_equal(scaled[3:, :].sum(), 0)
    assert_equal(scaled[:, 3:].sum(), 0)

    sigma = 0.125
    out_size = (5, 5)
    resize(x, out_size, order=1, mode='constant',
           anti_aliasing=True, anti_aliasing_sigma=sigma)
    resize(x, out_size, order=1, mode='edge',
           anti_aliasing=True, anti_aliasing_sigma=sigma)
    resize(x, out_size, order=1, mode='symmetric',
           anti_aliasing=True, anti_aliasing_sigma=sigma)
    resize(x, out_size, order=1, mode='reflect',
           anti_aliasing=True, anti_aliasing_sigma=sigma)
    resize(x, out_size, order=1, mode='wrap',
           anti_aliasing=True, anti_aliasing_sigma=sigma)

    with testing.raises(ValueError):  # Unknown mode, or cannot translate mode
        resize(x, out_size, order=1, mode='non-existent',
               anti_aliasing=True, anti_aliasing_sigma=sigma)


def test_downsize_anti_aliasing_invalid_stddev():
    x = np.zeros((10, 10), dtype=np.double)
    with testing.raises(ValueError):
        resize(x, (5, 5), order=0, anti_aliasing=True, anti_aliasing_sigma=-1,
               mode='constant')
    with expected_warnings(["Anti-aliasing standard deviation greater"]):
        resize(x, (5, 15), order=0, anti_aliasing=True,
               anti_aliasing_sigma=(1, 1), mode="reflect")
        resize(x, (5, 15), order=0, anti_aliasing=True,
               anti_aliasing_sigma=(0, 1), mode="reflect")


def test_downscale():
    x = np.zeros((10, 10), dtype=np.double)
    x[2:4, 2:4] = 1
    scaled = rescale(x, 0.5, order=0, anti_aliasing=False,
                     multichannel=False, mode='constant')
    assert_equal(scaled.shape, (5, 5))
    assert_equal(scaled[1, 1], 1)
    assert_equal(scaled[2:, :].sum(), 0)
    assert_equal(scaled[:, 2:].sum(), 0)


def test_downscale_anti_aliasing():
    x = np.zeros((10, 10), dtype=np.double)
    x[2, 2] = 1
    scaled = rescale(x, 0.5, order=1, anti_aliasing=True,
                     multichannel=False, mode='constant')
    assert_equal(scaled.shape, (5, 5))
    assert np.all(scaled[:3, :3] > 0)
    assert_equal(scaled[3:, :].sum(), 0)
    assert_equal(scaled[:, 3:].sum(), 0)


def test_downscale_local_mean():
    image1 = np.arange(4 * 6).reshape(4, 6)
    out1 = downscale_local_mean(image1, (2, 3))
    expected1 = np.array([[4., 7.],
                          [16., 19.]])
    assert_equal(expected1, out1)

    image2 = np.arange(5 * 8).reshape(5, 8)
    out2 = downscale_local_mean(image2, (4, 5))
    expected2 = np.array([[14., 10.8],
                          [8.5, 5.7]])
    assert_equal(expected2, out2)


def test_invalid():
    with testing.raises(ValueError):
        warp(np.ones((4, 3, 3, 3)),
             SimilarityTransform())


def test_inverse():
    tform = SimilarityTransform(scale=0.5, rotation=0.1)
    inverse_tform = SimilarityTransform(matrix=np.linalg.inv(tform.params))
    image = np.arange(10 * 10).reshape(10, 10).astype(np.double)
    assert_equal(warp(image, inverse_tform), warp(image, tform.inverse))


def test_slow_warp_nonint_oshape():
    image = np.random.rand(5, 5)

    with testing.raises(ValueError):
        warp(image, lambda xy: xy,
             output_shape=(13.1, 19.5))

    warp(image, lambda xy: xy, output_shape=(13.0001, 19.9999))


def test_keep_range():
    image = np.linspace(0, 2, 25).reshape(5, 5)
    out = rescale(image, 2, preserve_range=False, clip=True, order=0,
                  mode='constant', multichannel=False, anti_aliasing=False)
    assert out.min() == 0
    assert out.max() == 2

    out = rescale(image, 2, preserve_range=True, clip=True, order=0,
                  mode='constant', multichannel=False, anti_aliasing=False)
    assert out.min() == 0
    assert out.max() == 2

    out = rescale(image.astype(np.uint8), 2, preserve_range=False,
                  mode='constant', multichannel=False, anti_aliasing=False,
                  clip=True, order=0)
    assert out.min() == 0
    assert out.max() == 2 / 255.0


def test_zero_image_size():
    with testing.raises(ValueError):
        warp(np.zeros(0),
             SimilarityTransform())
    with testing.raises(ValueError):
        warp(np.zeros((0, 10)),
             SimilarityTransform())
    with testing.raises(ValueError):
        warp(np.zeros((10, 0)),
             SimilarityTransform())
    with testing.raises(ValueError):
        warp(np.zeros((10, 10, 0)),
             SimilarityTransform())


def test_linear_polar_mapping():
    output_coords = np.array([[0, 0],
                             [0, 90],
                             [0, 180],
                             [0, 270],
                             [99, 0],
                             [99, 180],
                             [99, 270],
                             [99, 45]])
    ground_truth = np.array([[100, 100],
                             [100, 100],
                             [100, 100],
                             [100, 100],
                             [199, 100],
                             [1, 100],
                             [100, 1],
                             [170.00357134, 170.00357134]])
    k_angle = 360 / (2 * np.pi)
    k_radius = 1
    center = (100, 100)
    coords = _linear_polar_mapping(output_coords, k_angle, k_radius, center)
    assert np.allclose(coords, ground_truth)


def test_log_polar_mapping():
    output_coords = np.array([[0, 0],
                              [0, 90],
                              [0, 180],
                              [0, 270],
                              [99, 0],
                              [99, 180],
                              [99, 270],
                              [99, 45]])
    ground_truth = np.array([[101, 100],
                             [100, 101],
                             [99, 100],
                             [100, 99],
                             [195.4992586, 100],
                             [4.5007414, 100],
                             [100, 4.5007414],
                             [167.52817336, 167.52817336]])
    k_angle = 360 / (2 * np.pi)
    k_radius = 100 / np.log(100)
    center = (100, 100)
    coords = _log_polar_mapping(output_coords, k_angle, k_radius, center)
    assert np.allclose(coords, ground_truth)


def test_linear_warp_polar():
    radii = [5, 10, 15, 20]
    image = np.zeros([51, 51])
    for rad in radii:
        rr, cc, val = circle_perimeter_aa(25, 25, rad)
        image[rr, cc] = val
    warped = warp_polar(image, radius=25)
    profile = warped.mean(axis=0)
    peaks = peak_local_max(profile)
    assert np.alltrue([peak in radii for peak in peaks])


def test_log_warp_polar():
    radii = [np.exp(2), np.exp(3), np.exp(4), np.exp(5),
             np.exp(5)-1, np.exp(5)+1]
    radii = [int(x) for x in radii]
    image = np.zeros([301, 301])
    for rad in radii:
        rr, cc, val = circle_perimeter_aa(150, 150, rad)
        image[rr, cc] = val
    warped = warp_polar(image, radius=200, scaling='log')
    profile = warped.mean(axis=0)
    peaks_coord = peak_local_max(profile)
    peaks_coord.sort(axis=0)
    gaps = peaks_coord[1:] - peaks_coord[:-1]
    assert np.alltrue([x >= 38 and x <= 40 for x in gaps])


def test_invalid_scaling_polar():
    with testing.raises(ValueError):
        warp_polar(np.zeros((10, 10)), (5, 5), scaling='invalid')
    with testing.raises(ValueError):
        warp_polar(np.zeros((10, 10)), (5, 5), scaling=None)


def test_invalid_dimensions_polar():
    with testing.raises(ValueError):
        warp_polar(np.zeros((10, 10, 3)), (5, 5))
    with testing.raises(ValueError):
        warp_polar(np.zeros((10, 10)), (5, 5), multichannel=True)
    with testing.raises(ValueError):
        warp_polar(np.zeros((10, 10, 10, 3)), (5, 5), multichannel=True)


<<<<<<< HEAD
def test_resize_local_mean2d():
    x = np.zeros((5, 5), dtype=np.double)
    x[1, 1] = 1
    resized = resize_local_mean(x, (10, 10))
    ref = np.zeros((10, 10))
    ref[2:4, 2:4] = 1
    assert_almost_equal(resized, ref)


def test_resize_local_mean3d_keep():
    # keep 3rd dimension
    x = np.zeros((5, 5, 3), dtype=np.double)
    x[1, 1, :] = 1
    resized = resize_local_mean(x, (10, 10))
    with testing.raises(ValueError):
        # output_shape too short
        resize_local_mean(x, (10, ))
    ref = np.zeros((10, 10, 3))
    ref[2:4, 2:4, :] = 1
    assert_almost_equal(resized, ref)
    resized = resize_local_mean(x, (10, 10, 3))
    assert_almost_equal(resized, ref)


def test_resize_local_mean3d_resize():
    # resize 3rd dimension
    x = np.zeros((5, 5, 3), dtype=np.double)
    x[1, 1, :] = 1
    resized = resize_local_mean(x, (10, 10, 1))
    ref = np.zeros((10, 10, 1))
    ref[2:4, 2:4] = 1
    assert_almost_equal(resized, ref)


def test_resize_local_mean3d_2din_3dout():
    # 3D output with 2D input
    x = np.zeros((5, 5), dtype=np.double)
    x[1, 1] = 1
    resized = resize_local_mean(x, (10, 10, 1))
    ref = np.zeros((10, 10, 1))
    ref[2:4, 2:4] = 1
    assert_almost_equal(resized, ref)


def test_resize_local_mean2d_4d():
    # resize with extra output dimensions
    x = np.zeros((5, 5), dtype=np.double)
    x[1, 1] = 1
    out_shape = (10, 10, 1, 1)
    resized = resize_local_mean(x, out_shape)
    ref = np.zeros(out_shape)
    ref[2:4, 2:4, ...] = 1
    assert_almost_equal(resized, ref)


@pytest.mark.parametrize("dim", range(1, 6))
def test_resize_local_mean_nd(dim):
    shape = 2 + np.arange(dim) * 2
    x = np.ones(shape)
    out_shape = (np.asarray(shape) * 1.5).astype(int)
    resized = resize_local_mean(x, out_shape)
    expected_shape = 1.5 * shape
    assert_equal(resized.shape, expected_shape)
    assert_array_equal(resized, 1)


def test_resize_local_mean3d():
    x = np.zeros((5, 5, 2), dtype=np.double)
    x[1, 1, 0] = 0
    x[1, 1, 1] = 1
    resized = resize_local_mean(x, (10, 10, 1))
    ref = np.zeros((10, 10, 1))
    ref[2:4, 2:4, :] = 0.5
    assert_almost_equal(resized, ref)
    resized = resize_local_mean(x, (10, 10, 1), grid_mode=False)
    ref[1, 1, :] = 0.0703125
    ref[2, 2, :] = 0.5
    ref[3, 3, :] = 0.3828125
    ref[1, 2, :] = ref[2, 1, :] = 0.1875
    ref[1, 3, :] = ref[3, 1, :] = 0.1640625
    ref[2, 3, :] = ref[3, 2, :] = 0.4375
    assert_almost_equal(resized, ref)


def test_resize_local_mean_dtype():
    x = np.zeros((5, 5))
    x_f32 = x.astype(np.float32)
    x_u8 = x.astype(np.uint8)
    x_b = x.astype(bool)

    assert resize_local_mean(x, (10, 10),
                             preserve_range=False).dtype == x.dtype
    assert resize_local_mean(x, (10, 10),
                             preserve_range=True).dtype == x.dtype
    assert resize_local_mean(x_u8, (10, 10),
                             preserve_range=False).dtype == np.double
    assert resize_local_mean(x_u8, (10, 10),
                             preserve_range=True).dtype == np.double
    assert resize_local_mean(x_b, (10, 10),
                             preserve_range=False).dtype == np.double
    assert resize_local_mean(x_b, (10, 10),
                             preserve_range=True).dtype == np.double
    assert resize_local_mean(x_f32, (10, 10),
                             preserve_range=False).dtype == x_f32.dtype
    assert resize_local_mean(x_f32, (10, 10),
                             preserve_range=True).dtype == x_f32.dtype
=======
def test_bool_img_rescale():
    img = np.ones((12, 18), dtype=bool)
    img[2:-2, 4:-4] = False
    res = rescale(img, 0.5)

    expected = np.ones((6, 9))
    expected[1:-1, 2:-2] = False

    assert_equal(res, expected)


def test_bool_img_resize():
    img = np.ones((12, 18), dtype=bool)
    img[2:-2, 4:-4] = False
    res = resize(img, (6, 9))

    expected = np.ones((6, 9))
    expected[1:-1, 2:-2] = False

    assert_equal(res, expected)


def test_boll_array_warnings():
    img = np.zeros((10, 10), dtype=bool)

    with expected_warnings(['Input image dtype is bool']):
        rescale(img, 0.5, anti_aliasing=True)

    with expected_warnings(['Input image dtype is bool']):
        resize(img, (5, 5), anti_aliasing=True)

    with expected_warnings(['Input image dtype is bool']):
        rescale(img, 0.5, order=1)

    with expected_warnings(['Input image dtype is bool']):
        resize(img, (5, 5), order=1)

    with expected_warnings(['Input image dtype is bool']):
        warp(img, np.eye(3), order=1)
>>>>>>> f9739bfa
<|MERGE_RESOLUTION|>--- conflicted
+++ resolved
@@ -2,27 +2,11 @@
 import pytest
 from scipy.ndimage import map_coordinates
 
-<<<<<<< HEAD
-from skimage.transform._warps import (_stackcopy, _linear_polar_mapping,
-                                      _log_polar_mapping)
-from skimage.transform import (warp, warp_coords, rotate, resize, rescale,
-                               AffineTransform,
-                               ProjectiveTransform,
-                               SimilarityTransform,
-                               downscale_local_mean,
-                               warp_polar,
-                               resize_local_mean)
-from skimage import transform as tf, data, img_as_float
-from skimage.color import rgb2gray
-from skimage.draw import circle_perimeter_aa
-from skimage.feature import peak_local_max
-=======
 from skimage.data import checkerboard, astronaut
 from skimage.util.dtype import img_as_float
 from skimage.color.colorconv import rgb2gray
 from skimage.draw.draw import circle_perimeter_aa
 from skimage.feature.peak import peak_local_max
->>>>>>> f9739bfa
 from skimage._shared import testing
 from skimage._shared.testing import (assert_almost_equal, assert_equal,
                                      test_parallel, assert_array_equal)
@@ -33,7 +17,8 @@
                                       _log_polar_mapping, warp,
                                       warp_coords, rotate, resize,
                                       rescale, warp_polar, swirl,
-                                      downscale_local_mean)
+                                      downscale_local_mean,
+                               	      resize_local_mean)
 from skimage.transform._geometric import (AffineTransform,
                                           ProjectiveTransform,
                                           SimilarityTransform)
@@ -653,153 +638,5 @@
         warp_polar(np.zeros((10, 10)), (5, 5), multichannel=True)
     with testing.raises(ValueError):
         warp_polar(np.zeros((10, 10, 10, 3)), (5, 5), multichannel=True)
-
-
-<<<<<<< HEAD
-def test_resize_local_mean2d():
-    x = np.zeros((5, 5), dtype=np.double)
-    x[1, 1] = 1
-    resized = resize_local_mean(x, (10, 10))
-    ref = np.zeros((10, 10))
-    ref[2:4, 2:4] = 1
-    assert_almost_equal(resized, ref)
-
-
-def test_resize_local_mean3d_keep():
-    # keep 3rd dimension
-    x = np.zeros((5, 5, 3), dtype=np.double)
-    x[1, 1, :] = 1
-    resized = resize_local_mean(x, (10, 10))
-    with testing.raises(ValueError):
-        # output_shape too short
-        resize_local_mean(x, (10, ))
-    ref = np.zeros((10, 10, 3))
-    ref[2:4, 2:4, :] = 1
-    assert_almost_equal(resized, ref)
-    resized = resize_local_mean(x, (10, 10, 3))
-    assert_almost_equal(resized, ref)
-
-
-def test_resize_local_mean3d_resize():
-    # resize 3rd dimension
-    x = np.zeros((5, 5, 3), dtype=np.double)
-    x[1, 1, :] = 1
-    resized = resize_local_mean(x, (10, 10, 1))
-    ref = np.zeros((10, 10, 1))
-    ref[2:4, 2:4] = 1
-    assert_almost_equal(resized, ref)
-
-
-def test_resize_local_mean3d_2din_3dout():
-    # 3D output with 2D input
-    x = np.zeros((5, 5), dtype=np.double)
-    x[1, 1] = 1
-    resized = resize_local_mean(x, (10, 10, 1))
-    ref = np.zeros((10, 10, 1))
-    ref[2:4, 2:4] = 1
-    assert_almost_equal(resized, ref)
-
-
-def test_resize_local_mean2d_4d():
-    # resize with extra output dimensions
-    x = np.zeros((5, 5), dtype=np.double)
-    x[1, 1] = 1
-    out_shape = (10, 10, 1, 1)
-    resized = resize_local_mean(x, out_shape)
-    ref = np.zeros(out_shape)
-    ref[2:4, 2:4, ...] = 1
-    assert_almost_equal(resized, ref)
-
-
-@pytest.mark.parametrize("dim", range(1, 6))
-def test_resize_local_mean_nd(dim):
-    shape = 2 + np.arange(dim) * 2
-    x = np.ones(shape)
-    out_shape = (np.asarray(shape) * 1.5).astype(int)
-    resized = resize_local_mean(x, out_shape)
-    expected_shape = 1.5 * shape
-    assert_equal(resized.shape, expected_shape)
-    assert_array_equal(resized, 1)
-
-
-def test_resize_local_mean3d():
-    x = np.zeros((5, 5, 2), dtype=np.double)
-    x[1, 1, 0] = 0
-    x[1, 1, 1] = 1
-    resized = resize_local_mean(x, (10, 10, 1))
-    ref = np.zeros((10, 10, 1))
-    ref[2:4, 2:4, :] = 0.5
-    assert_almost_equal(resized, ref)
-    resized = resize_local_mean(x, (10, 10, 1), grid_mode=False)
-    ref[1, 1, :] = 0.0703125
-    ref[2, 2, :] = 0.5
-    ref[3, 3, :] = 0.3828125
-    ref[1, 2, :] = ref[2, 1, :] = 0.1875
-    ref[1, 3, :] = ref[3, 1, :] = 0.1640625
-    ref[2, 3, :] = ref[3, 2, :] = 0.4375
-    assert_almost_equal(resized, ref)
-
-
-def test_resize_local_mean_dtype():
-    x = np.zeros((5, 5))
-    x_f32 = x.astype(np.float32)
-    x_u8 = x.astype(np.uint8)
-    x_b = x.astype(bool)
-
-    assert resize_local_mean(x, (10, 10),
-                             preserve_range=False).dtype == x.dtype
-    assert resize_local_mean(x, (10, 10),
-                             preserve_range=True).dtype == x.dtype
-    assert resize_local_mean(x_u8, (10, 10),
-                             preserve_range=False).dtype == np.double
-    assert resize_local_mean(x_u8, (10, 10),
-                             preserve_range=True).dtype == np.double
-    assert resize_local_mean(x_b, (10, 10),
-                             preserve_range=False).dtype == np.double
-    assert resize_local_mean(x_b, (10, 10),
-                             preserve_range=True).dtype == np.double
-    assert resize_local_mean(x_f32, (10, 10),
-                             preserve_range=False).dtype == x_f32.dtype
-    assert resize_local_mean(x_f32, (10, 10),
-                             preserve_range=True).dtype == x_f32.dtype
-=======
-def test_bool_img_rescale():
-    img = np.ones((12, 18), dtype=bool)
-    img[2:-2, 4:-4] = False
-    res = rescale(img, 0.5)
-
-    expected = np.ones((6, 9))
-    expected[1:-1, 2:-2] = False
-
-    assert_equal(res, expected)
-
-
-def test_bool_img_resize():
-    img = np.ones((12, 18), dtype=bool)
-    img[2:-2, 4:-4] = False
-    res = resize(img, (6, 9))
-
-    expected = np.ones((6, 9))
-    expected[1:-1, 2:-2] = False
-
-    assert_equal(res, expected)
-
-
-def test_boll_array_warnings():
-    img = np.zeros((10, 10), dtype=bool)
-
-    with expected_warnings(['Input image dtype is bool']):
-        rescale(img, 0.5, anti_aliasing=True)
-
-    with expected_warnings(['Input image dtype is bool']):
-        resize(img, (5, 5), anti_aliasing=True)
-
-    with expected_warnings(['Input image dtype is bool']):
-        rescale(img, 0.5, order=1)
-
-    with expected_warnings(['Input image dtype is bool']):
-        resize(img, (5, 5), order=1)
-
-    with expected_warnings(['Input image dtype is bool']):
-        warp(img, np.eye(3), order=1)
->>>>>>> f9739bfa
+==== BASE ====
+==== BASE ====